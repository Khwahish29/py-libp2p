--- conflicted
+++ resolved
@@ -1,22 +1,18 @@
-<<<<<<< HEAD
-from contextlib import AsyncExitStack, asynccontextmanager
-from typing import Any, AsyncIterator, Dict, Sequence, Tuple, cast
-
-from async_service import background_trio_service
-=======
-import asyncio
-from typing import Any, AsyncIterator, Dict, Tuple, cast
+from contextlib import AsyncExitStack
+from typing import Any, AsyncIterator, Dict, List, Sequence, Tuple, cast
 
 # NOTE: import ``asynccontextmanager`` from ``contextlib`` when support for python 3.6 is dropped.
 from async_generator import asynccontextmanager
->>>>>>> 9d3312eb
+from async_service import background_trio_service
 import factory
+from multiaddr import Multiaddr
 import trio
 
 from libp2p import generate_new_rsa_identity, generate_peer_id_from
 from libp2p.crypto.keys import KeyPair
 from libp2p.host.basic_host import BasicHost
 from libp2p.host.host_interface import IHost
+from libp2p.host.routed_host import RoutedHost
 from libp2p.io.abc import ReadWriteCloser
 from libp2p.network.connection.raw_connection import RawConnection
 from libp2p.network.connection.raw_connection_interface import IRawConnection
@@ -24,11 +20,13 @@
 from libp2p.network.stream.net_stream_interface import INetStream
 from libp2p.network.swarm import Swarm
 from libp2p.peer.id import ID
+from libp2p.peer.peerinfo import PeerInfo
 from libp2p.peer.peerstore import PeerStore
 from libp2p.pubsub.abc import IPubsubRouter
 from libp2p.pubsub.floodsub import FloodSub
 from libp2p.pubsub.gossipsub import GossipSub
 from libp2p.pubsub.pubsub import Pubsub
+from libp2p.routing.interfaces import IPeerRouting
 from libp2p.security.base_transport import BaseSecureTransport
 from libp2p.security.insecure.transport import PLAINTEXT_PROTOCOL_ID, InsecureTransport
 import libp2p.security.secio.transport as secio
@@ -44,7 +42,6 @@
 from .utils import connect, connect_swarm
 
 
-<<<<<<< HEAD
 class IDFactory(factory.Factory):
     class Meta:
         model = ID
@@ -52,12 +49,12 @@
     peer_id_bytes = factory.LazyFunction(
         lambda: generate_peer_id_from(generate_new_rsa_identity())
     )
-=======
+
+
 def initialize_peerstore_with_our_keypair(self_id: ID, key_pair: KeyPair) -> PeerStore:
     peer_store = PeerStore()
     peer_store.add_key_pair(self_id, key_pair)
     return peer_store
->>>>>>> 9d3312eb
 
 
 def security_transport_factory(
@@ -75,10 +72,12 @@
 ) -> AsyncIterator[Tuple[IRawConnection, IRawConnection]]:
     conn_0 = None
     conn_1 = None
+    event = trio.Event()
 
     async def tcp_stream_handler(stream: ReadWriteCloser) -> None:
         nonlocal conn_1
         conn_1 = RawConnection(stream, initiator=False)
+        event.set()
         await trio.sleep_forever()
 
     tcp_transport = TCP()
@@ -86,6 +85,7 @@
     await listener.listen(LISTEN_MADDR, nursery)
     listening_maddr = listener.get_addrs()[0]
     conn_0 = await tcp_transport.dial(listening_maddr)
+    await event.wait()
     yield conn_0, conn_1
 
 
@@ -150,33 +150,57 @@
         is_secure = False
         key_pair = factory.LazyFunction(generate_new_rsa_identity)
 
-    network = factory.LazyAttribute(
-        lambda o: SwarmFactory(is_secure=o.is_secure, key_pair=o.key_pair)
-    )
+    network = factory.LazyAttribute(lambda o: SwarmFactory(is_secure=o.is_secure))
 
     @classmethod
     @asynccontextmanager
     async def create_batch_and_listen(
         cls, is_secure: bool, number: int
     ) -> AsyncIterator[Tuple[BasicHost, ...]]:
-        key_pairs = [generate_new_rsa_identity() for _ in range(number)]
-        async with AsyncExitStack() as stack:
-            swarms = [
-                await stack.enter_async_context(
-                    SwarmFactory.create_and_listen(is_secure, key_pair)
-                )
-                for key_pair in key_pairs
-            ]
-<<<<<<< HEAD
-            hosts = tuple(
-                BasicHost(key_pair.public_key, swarm)
-                for key_pair, swarm in zip(key_pairs, swarms)
+        async with SwarmFactory.create_batch_and_listen(is_secure, number) as swarms:
+            hosts = tuple(BasicHost(swarm) for swarm in swarms)
+            yield hosts
+
+
+class DummyRouter(IPeerRouting):
+    _routing_table: Dict[ID, PeerInfo]
+
+    def __init__(self) -> None:
+        self._routing_table = dict()
+
+    def _add_peer(self, peer_id: ID, addrs: List[Multiaddr]) -> None:
+        self._routing_table[peer_id] = PeerInfo(peer_id, addrs)
+
+    async def find_peer(self, peer_id: ID) -> PeerInfo:
+        await trio.hazmat.checkpoint()
+        return self._routing_table.get(peer_id, None)
+
+
+class RoutedHostFactory(factory.Factory):
+    class Meta:
+        model = RoutedHost
+
+    class Params:
+        is_secure = False
+
+    network = factory.LazyAttribute(
+        lambda o: HostFactory(is_secure=o.is_secure).get_network()
+    )
+    router = factory.LazyFunction(DummyRouter)
+
+    @classmethod
+    @asynccontextmanager
+    async def create_batch_and_listen(
+        cls, is_secure: bool, number: int
+    ) -> AsyncIterator[Tuple[RoutedHost, ...]]:
+        routing_table = DummyRouter()
+        async with HostFactory.create_batch_and_listen(is_secure, number) as hosts:
+            for host in hosts:
+                routing_table._add_peer(host.get_id(), host.get_addrs())
+            routed_hosts = tuple(
+                RoutedHost(host.get_network(), routing_table) for host in hosts
             )
-            yield hosts
-=======
-        )
-        return tuple(BasicHost(swarm) for swarm in swarms)
->>>>>>> 9d3312eb
+            yield routed_hosts
 
 
 class FloodsubFactory(factory.Factory):
@@ -213,9 +237,14 @@
     @classmethod
     @asynccontextmanager
     async def create_and_start(
-        cls, host: IHost, router: IPubsubRouter, cache_size: int
+        cls, host: IHost, router: IPubsubRouter, cache_size: int, strict_signing: bool
     ) -> AsyncIterator[Pubsub]:
-        pubsub = PubsubFactory(host=host, router=router, cache_size=cache_size)
+        pubsub = PubsubFactory(
+            host=host,
+            router=router,
+            cache_size=cache_size,
+            strict_signing=strict_signing,
+        )
         async with background_trio_service(pubsub):
             yield pubsub
 
@@ -227,13 +256,14 @@
         routers: Sequence[IPubsubRouter],
         is_secure: bool = False,
         cache_size: int = None,
+        strict_signing: bool = False,
     ) -> AsyncIterator[Tuple[Pubsub, ...]]:
         async with HostFactory.create_batch_and_listen(is_secure, number) as hosts:
             # Pubsubs should exit before hosts
             async with AsyncExitStack() as stack:
                 pubsubs = [
                     await stack.enter_async_context(
-                        cls.create_and_start(host, router, cache_size)
+                        cls.create_and_start(host, router, cache_size, strict_signing)
                     )
                     for host, router in zip(hosts, routers)
                 ]
@@ -246,6 +276,7 @@
         number: int,
         is_secure: bool = False,
         cache_size: int = None,
+        strict_signing: bool = False,
         protocols: Sequence[TProtocol] = None,
     ) -> AsyncIterator[Tuple[Pubsub, ...]]:
         if protocols is not None:
@@ -253,7 +284,7 @@
         else:
             floodsubs = FloodsubFactory.create_batch(number)
         async with cls._create_batch_with_router(
-            number, floodsubs, is_secure, cache_size
+            number, floodsubs, is_secure, cache_size, strict_signing
         ) as pubsubs:
             yield pubsubs
 
@@ -265,6 +296,7 @@
         *,
         is_secure: bool = False,
         cache_size: int = None,
+        strict_signing: bool = False,
         protocols: Sequence[TProtocol] = None,
         degree: int = GOSSIPSUB_PARAMS.degree,
         degree_low: int = GOSSIPSUB_PARAMS.degree_low,
@@ -273,6 +305,7 @@
         gossip_window: int = GOSSIPSUB_PARAMS.gossip_window,
         gossip_history: int = GOSSIPSUB_PARAMS.gossip_history,
         heartbeat_interval: float = GOSSIPSUB_PARAMS.heartbeat_interval,
+        heartbeat_initial_delay: float = GOSSIPSUB_PARAMS.heartbeat_initial_delay,
     ) -> AsyncIterator[Tuple[Pubsub, ...]]:
         if protocols is not None:
             gossipsubs = GossipsubFactory.create_batch(
@@ -297,7 +330,7 @@
             )
 
         async with cls._create_batch_with_router(
-            number, gossipsubs, is_secure, cache_size
+            number, gossipsubs, is_secure, cache_size, strict_signing
         ) as pubsubs:
             async with AsyncExitStack() as stack:
                 for router in gossipsubs:
@@ -316,15 +349,9 @@
         yield swarms[0], swarms[1]
 
 
-<<<<<<< HEAD
 @asynccontextmanager
 async def host_pair_factory(
     is_secure: bool
-=======
-@asynccontextmanager  # type: ignore
-async def pair_of_connected_hosts(
-    is_secure: bool = True
->>>>>>> 9d3312eb
 ) -> AsyncIterator[Tuple[BasicHost, BasicHost]]:
     async with HostFactory.create_batch_and_listen(is_secure, 2) as hosts:
         await connect(hosts[0], hosts[1])
