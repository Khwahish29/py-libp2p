import asyncio
from .utils import encode_uvarint, decode_uvarint
from .muxed_connection_interface import IMuxedConn
from .muxed_stream import MuxedStream

class MuxedConn(IMuxedConn):
    """
    reference: https://github.com/libp2p/go-mplex/blob/master/multiplex.go
    """
    def __init__(self, conn, initiator):
        """
        create a new muxed connection
        :param conn: an instance of raw connection
        :param initiator: boolean to prevent multiplex with self
        """
        self.raw_conn = conn
        self.initiator = initiator
        self.buffers = {}
        self.streams = {}

        self.add_incoming_task()

    def close(self):
        """
        close the stream muxer and underlying raw connection
        """
        self.raw_conn.close()

    def is_closed(self):
        """
        check connection is fully closed
        :return: true if successful
        """
        pass

    def read_buffer(self, stream_id):
        data = self.buffers[stream_id]
        self.buffers[stream_id] = bytearray()
        return data

    def open_stream(self, protocol_id, stream_id, peer_id, multi_addr):
        """
        creates a new muxed_stream
        :return: a new stream
        """
<<<<<<< HEAD
        return Stream(peer_id, multi_addr, self)
=======
        stream = MuxedStream(peer_id, multi_addr, self)
        self.streams[stream_id] = stream
        self.buffers[stream_id] = bytearray()
        return stream
>>>>>>> bc59a051

    def accept_stream(self):
        """
        accepts a muxed stream opened by the other end
        :return: the accepted stream
        """
        pass

    def send_message(self, flag, data, stream_id):
        """
        sends a message over the connection
        :param header: header to use
        :param data: data to send in the message
        :param stream_id: stream the message is in
        :return: True if success
        """
        # << by 3, then or with flag
        header = (stream_id << 3) | flag
        header = encode_uvarint(header)
        data_length = encode_uvarint(len(data))
        _bytes = header + data_length + data
        return self.write_to_stream(_bytes)

    async def write_to_stream(self, _bytes):
        self.raw_conn.writer.write(_bytes)
        await self.raw_conn.writer.drain()
        return len(_bytes)

    async def handle_incoming(self):
        data = bytearray()
        while True:
            chunk = self.raw_conn.reader.read(100)
            if not chunk:
                break
            data += chunk
        header, end_index = decode_uvarint(data, 0)
        length, end_index = decode_uvarint(data, end_index)
        message = data[end_index, end_index + length]

        # Deal with other types of messages
        flag = header & 0x07
        stream_id = header >> 3

        self.buffers[stream_id] = self.buffers[stream_id] + message
        # Read header
        # Read message length
        # Read message into corresponding buffer


    def add_incoming_task(self):
        loop = asyncio.get_event_loop()
        handle_incoming_task = loop.create_task(self.handle_incoming())
        handle_incoming_task.add_done_callback(self.add_incoming_task)<|MERGE_RESOLUTION|>--- conflicted
+++ resolved
@@ -43,14 +43,10 @@
         creates a new muxed_stream
         :return: a new stream
         """
-<<<<<<< HEAD
-        return Stream(peer_id, multi_addr, self)
-=======
         stream = MuxedStream(peer_id, multi_addr, self)
         self.streams[stream_id] = stream
         self.buffers[stream_id] = bytearray()
         return stream
->>>>>>> bc59a051
 
     def accept_stream(self):
         """
