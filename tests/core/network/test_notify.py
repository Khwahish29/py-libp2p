"""
Test Notify and Notifee by ensuring that the proper events get called, and that
the stream passed into opened_stream is correct.

Note: Listen event does not get hit because MyNotifee is passed
into network after network has already started listening

TODO: Add tests for closed_stream, listen_close when those
features are implemented in swarm
"""
import enum

import pytest
import trio

from libp2p.abc import (
    INotifee,
)
from libp2p.tools.anyio_service import (
    background_anyio_service,
)
from libp2p.tools.constants import (
    LISTEN_MADDR,
)
from libp2p.tools.utils import (
    connect_swarm,
)
from tests.utils.factories import (
    SwarmFactory,
)


class Event(enum.Enum):
    OpenedStream = 0
    ClosedStream = 1  # Not implemented
    Connected = 2
    Disconnected = 3
    Listen = 4
    ListenClose = 5  # Not implemented


class MyNotifee(INotifee):
    def __init__(self, events):
        self.events = events

    async def opened_stream(self, network, stream):
        self.events.append(Event.OpenedStream)

    async def closed_stream(self, network, stream):
        # TODO: It is not implemented yet.
        pass

    async def connected(self, network, conn):
        self.events.append(Event.Connected)

    async def disconnected(self, network, conn):
        self.events.append(Event.Disconnected)

    async def listen(self, network, _multiaddr):
        self.events.append(Event.Listen)

    async def listen_close(self, network, _multiaddr):
        # TODO: It is not implemented yet.
        pass


@pytest.mark.trio
async def test_notify(security_protocol):
    swarms = [SwarmFactory(security_protocol=security_protocol) for _ in range(2)]

    events_0_0 = []
    events_1_0 = []
    events_0_without_listen = []

    # Helper to wait for specific event
    async def wait_for_event(events_list, expected_event, timeout=1.0):
        start_time = trio.current_time()
        while trio.current_time() - start_time < timeout:
            if expected_event in events_list:
                return True
            await trio.sleep(0.01)
        return False

    # Run swarms.
<<<<<<< HEAD
    async with background_anyio_service(swarms[0]), background_anyio_service(swarms[1]):
        # Register events before listening, to allow `MyNotifee` is notified with the
        # event `listen`.
=======
    async with background_trio_service(swarms[0]), background_trio_service(swarms[1]):
        # Register events before listening
>>>>>>> 67ca1d77
        swarms[0].register_notifee(MyNotifee(events_0_0))
        swarms[1].register_notifee(MyNotifee(events_1_0))

        # Listen
        async with trio.open_nursery() as nursery:
            nursery.start_soon(swarms[0].listen, LISTEN_MADDR)
            nursery.start_soon(swarms[1].listen, LISTEN_MADDR)

        # Wait for Listen events
        assert await wait_for_event(events_0_0, Event.Listen)
        assert await wait_for_event(events_1_0, Event.Listen)

        swarms[0].register_notifee(MyNotifee(events_0_without_listen))

        # Connected
        await connect_swarm(swarms[0], swarms[1])
        assert await wait_for_event(events_0_0, Event.Connected)
        assert await wait_for_event(events_1_0, Event.Connected)
        assert await wait_for_event(events_0_without_listen, Event.Connected)

        # OpenedStream: first
        await swarms[0].new_stream(swarms[1].get_peer_id())
        # OpenedStream: second
        await swarms[0].new_stream(swarms[1].get_peer_id())
        # OpenedStream: third, but different direction.
        await swarms[1].new_stream(swarms[0].get_peer_id())

        # Clear any duplicate events that might have occurred
        events_0_0.copy()
        events_1_0.copy()
        events_0_without_listen.copy()

        # TODO: Check `ClosedStream` and `ListenClose` events after they are ready.

        # Disconnected
        await swarms[0].close_peer(swarms[1].get_peer_id())
        assert await wait_for_event(events_0_0, Event.Disconnected)
        assert await wait_for_event(events_1_0, Event.Disconnected)
        assert await wait_for_event(events_0_without_listen, Event.Disconnected)

        # Connected again, but different direction.
        await connect_swarm(swarms[1], swarms[0])

        # Get the index of the first disconnected event
        disconnect_idx_0_0 = events_0_0.index(Event.Disconnected)
        disconnect_idx_1_0 = events_1_0.index(Event.Disconnected)
        disconnect_idx_without_listen = events_0_without_listen.index(
            Event.Disconnected
        )

        # Check for connected event after disconnect
        assert await wait_for_event(
            events_0_0[disconnect_idx_0_0 + 1 :], Event.Connected
        )
        assert await wait_for_event(
            events_1_0[disconnect_idx_1_0 + 1 :], Event.Connected
        )
        assert await wait_for_event(
            events_0_without_listen[disconnect_idx_without_listen + 1 :],
            Event.Connected,
        )

        # Disconnected again, but different direction.
        await swarms[1].close_peer(swarms[0].get_peer_id())

        # Find index of the second connected event
        second_connect_idx_0_0 = events_0_0.index(
            Event.Connected, disconnect_idx_0_0 + 1
        )
        second_connect_idx_1_0 = events_1_0.index(
            Event.Connected, disconnect_idx_1_0 + 1
        )
        second_connect_idx_without_listen = events_0_without_listen.index(
            Event.Connected, disconnect_idx_without_listen + 1
        )

        # Check for second disconnected event
        assert await wait_for_event(
            events_0_0[second_connect_idx_0_0 + 1 :], Event.Disconnected
        )
        assert await wait_for_event(
            events_1_0[second_connect_idx_1_0 + 1 :], Event.Disconnected
        )
        assert await wait_for_event(
            events_0_without_listen[second_connect_idx_without_listen + 1 :],
            Event.Disconnected,
        )

        # Verify the core sequence of events
        expected_events_without_listen = [
            Event.Connected,
            Event.Disconnected,
            Event.Connected,
            Event.Disconnected,
        ]

        # Filter events to check only pattern we care about
        # (skipping OpenedStream which may vary)
        filtered_events_0_0 = [
            e
            for e in events_0_0
            if e in [Event.Listen, Event.Connected, Event.Disconnected]
        ]
        filtered_events_1_0 = [
            e
            for e in events_1_0
            if e in [Event.Listen, Event.Connected, Event.Disconnected]
        ]
        filtered_events_without_listen = [
            e
            for e in events_0_without_listen
            if e in [Event.Connected, Event.Disconnected]
        ]

        # Check that the pattern matches
        assert filtered_events_0_0[0] == Event.Listen, "First event should be Listen"
        assert filtered_events_1_0[0] == Event.Listen, "First event should be Listen"

        # Check pattern: Connected -> Disconnected -> Connected -> Disconnected
        assert filtered_events_0_0[1:5] == expected_events_without_listen
        assert filtered_events_1_0[1:5] == expected_events_without_listen
        assert filtered_events_without_listen[:4] == expected_events_without_listen<|MERGE_RESOLUTION|>--- conflicted
+++ resolved
@@ -82,14 +82,9 @@
         return False
 
     # Run swarms.
-<<<<<<< HEAD
     async with background_anyio_service(swarms[0]), background_anyio_service(swarms[1]):
         # Register events before listening, to allow `MyNotifee` is notified with the
         # event `listen`.
-=======
-    async with background_trio_service(swarms[0]), background_trio_service(swarms[1]):
-        # Register events before listening
->>>>>>> 67ca1d77
         swarms[0].register_notifee(MyNotifee(events_0_0))
         swarms[1].register_notifee(MyNotifee(events_1_0))
 
